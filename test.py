--- conflicted
+++ resolved
@@ -1,15 +1,3 @@
-<<<<<<< HEAD
-from enum import Enum
-from PySide6.QtCore import (Qt, QTimer, QPropertyAnimation, QEasingCurve,
-                            QRect, QPoint, Signal, QObject, Property, QParallelAnimationGroup,
-                            QEvent, QSequentialAnimationGroup)
-from PySide6.QtWidgets import (QWidget, QLabel, QVBoxLayout, QHBoxLayout,
-                               QApplication, QGraphicsOpacityEffect, QPushButton,
-                               QGraphicsDropShadowEffect)
-from PySide6.QtGui import QPainter, QBrush, QColor, QPen, QLinearGradient
-import sys
-
-=======
 """
 完整的PySide6配置系统运行示例
 包含所有必要的代码和测试数据
@@ -21,678 +9,8 @@
 import sys
 
 from c import OptionsManager
->>>>>>> d7610019
-
-class NotificationLevel(Enum):
-    """通知级别枚举"""
-    INFO = ("info",
-            QColor(94, 129, 244),  # 主色
-            QColor(129, 155, 248),  # 浅色
-            QColor(59, 91, 219),  # 深色
-            "●")  # 点图标
-    SUCCESS = ("success",
-               QColor(52, 211, 153),  # 主色
-               QColor(110, 231, 183),  # 浅色
-               QColor(16, 185, 129),  # 深色
-               "✓")
-    WARNING = ("warning",
-               QColor(251, 191, 36),  # 主色
-               QColor(252, 211, 77),  # 浅色
-               QColor(245, 158, 11),  # 深色
-               "!")
-    ERROR = ("error",
-             QColor(248, 113, 113),  # 主色
-             QColor(252, 165, 165),  # 浅色
-             QColor(239, 68, 68),  # 深色
-             "×")
-
-<<<<<<< HEAD
-
-class NotificationWidget(QWidget):
-    """单个通知弹窗组件"""
-
-    closed = Signal(object)  # 传递自身引用
-
-    def __init__(self, title, message, level=NotificationLevel.INFO, duration=5000, parent=None):
-        super().__init__(parent)
-        self.level = level
-        self.duration = duration
-        self._is_closing = False
-        self._is_hovered = False
-        self._progress = 100
-
-        # 设置窗口属性
-        self.setWindowFlags(
-            Qt.Window |
-            Qt.FramelessWindowHint |
-            Qt.WindowStaysOnTopHint |
-            Qt.Tool |
-            Qt.X11BypassWindowManagerHint
-        )
-        self.setAttribute(Qt.WA_TranslucentBackground, True)
-        self.setAttribute(Qt.WA_ShowWithoutActivating, True)
-        self.setAttribute(Qt.WA_DeleteOnClose, True)
-
-        # 设置尺寸
-        self.setMinimumWidth(260)
-        self.setMaximumWidth(320)
-        self.setFixedWidth(280)  # 固定宽度，避免尺寸变化
-
-        # 初始化UI
-        self.setupUI(title, message)
-
-        # 调整大小以适应内容
-        self.adjustSizeToContent()
-
-        # 添加阴影效果
-        self.setupShadow()
-
-        # 初始化动画
-        self.setupAnimations()
-
-        # 启动定时器
-        self.startTimer()
-
-    def adjustSizeToContent(self):
-        """根据内容调整窗口大小"""
-        # 让Qt计算所需的最小尺寸
-        self.adjustSize()
-
-        # 获取内容的实际高度
-        content_height = self.sizeHint().height()
-
-        # 添加进度条空间
-        progress_bar_height = 14 if self.duration > 0 else 0
-
-        # 设置最终高度
-        final_height = max(74, content_height + progress_bar_height)
-        self.setFixedHeight(final_height)
-
-    def setupUI(self, title, message):
-        """设置UI"""
-        # 获取级别信息
-        _, main_color, light_color, dark_color, icon = self.level.value
-
-        # 主布局
-        main_layout = QVBoxLayout(self)
-        main_layout.setContentsMargins(0, 0, 0, 0)
-        main_layout.setSpacing(0)
-
-        # 内容区域 - 设置整体背景和圆角
-        self.content_widget = QWidget()
-        self.content_widget.setObjectName("content")
-        self.content_widget.setStyleSheet("""
-            QWidget#content {
-                background-color: rgba(255, 255, 255, 0.98);
-                border-radius: 12px;
-            }
-        """)
-
-        # 创建内容布局
-        content_layout = QHBoxLayout(self.content_widget)
-        content_layout.setContentsMargins(0, 0, 0, 0)
-        content_layout.setSpacing(0)
-
-        # 左侧渐变装饰条
-        self.gradient_bar = QWidget()
-        self.gradient_bar.setFixedWidth(6)
-        self.gradient_bar.setStyleSheet(f"""
-            QWidget {{
-                background: qlineargradient(x1:0, y1:0, x2:0, y2:1,
-                    stop:0 {light_color.name()},
-                    stop:0.5 {main_color.name()},
-                    stop:1 {dark_color.name()});
-                border-top-left-radius: 12px;
-                border-bottom-left-radius: 12px;
-            }}
-        """)
-        content_layout.addWidget(self.gradient_bar)
-
-        # 主内容区域
-        main_content = QWidget()
-        main_content.setStyleSheet("""
-            QWidget {
-                background-color: transparent;
-            }
-        """)
-
-        # 主内容布局
-        main_h_layout = QHBoxLayout(main_content)
-        main_h_layout.setContentsMargins(10, 10, 12, 10)
-        main_h_layout.setSpacing(10)
-
-        # 图标
-        icon_widget = QWidget()
-        icon_widget.setFixedSize(36, 36)
-        icon_widget.setStyleSheet(f"""
-            QWidget {{
-                background: qlineargradient(x1:0, y1:0, x2:1, y2:1,
-                    stop:0 {main_color.lighter(120).name()},
-                    stop:1 {main_color.name()});
-                border-radius: 10px;
-            }}
-        """)
-
-        icon_layout = QVBoxLayout(icon_widget)
-        icon_layout.setContentsMargins(0, 0, 0, 0)
-        icon_layout.setAlignment(Qt.AlignCenter)
-
-        icon_label = QLabel(icon)
-        icon_label.setStyleSheet("""
-            QLabel {
-                color: white;
-                font-size: 16px;
-                font-weight: bold;
-            }
-        """)
-        icon_label.setAlignment(Qt.AlignCenter)
-        icon_layout.addWidget(icon_label)
-
-        main_h_layout.addWidget(icon_widget, 0, Qt.AlignTop)
-
-        # 文本区域
-        text_widget = QWidget()
-        text_layout = QVBoxLayout(text_widget)
-        text_layout.setContentsMargins(0, 2, 0, 2)
-        text_layout.setSpacing(3)
-
-        # 标题
-        if title:
-            self.title_label = QLabel(title)
-            self.title_label.setStyleSheet("""
-                QLabel {
-                    color: #1a202c;
-                    font-size: 13px;
-                    font-weight: 600;
-                    font-family: -apple-system, BlinkMacSystemFont, "Segoe UI", Roboto, sans-serif;
-                }
-            """)
-            text_layout.addWidget(self.title_label)
-
-        # 消息
-        self.message_label = QLabel(message)
-        self.message_label.setWordWrap(True)
-        self.message_label.setStyleSheet("""
-            QLabel {
-                color: #4a5568;
-                font-size: 11px;
-                font-family: -apple-system, BlinkMacSystemFont, "Segoe UI", Roboto, sans-serif;
-                line-height: 1.4;
-            }
-        """)
-        text_layout.addWidget(self.message_label)
-        text_layout.addStretch()
-
-        main_h_layout.addWidget(text_widget, 1)
-        content_layout.addWidget(main_content)
-
-        main_layout.addWidget(self.content_widget)
-
-        # 如果有进度条，添加底部空间
-        if self.duration > 0:
-            spacer = QWidget()
-            spacer.setFixedHeight(8)
-            main_layout.addWidget(spacer)
-
-        # 保存颜色
-        self.main_color = main_color
-        self.light_color = light_color
-        self.dark_color = dark_color
-
-    def paintEvent(self, event):
-        """自定义绘制"""
-        painter = QPainter(self)
-        painter.setRenderHint(QPainter.Antialiasing)
-
-        # 绘制进度条
-        if self.duration > 0 and not self._is_closing:
-            progress_y = self.height() - 12
-
-            # 进度条背景
-            painter.setPen(Qt.NoPen)
-            bg_color = QColor(0, 0, 0, 80)
-            painter.setBrush(QBrush(bg_color))
-            painter.drawRoundedRect(12, progress_y, self.width() - 24, 4, 2, 2)
-
-            # 进度条前景
-            if self._progress > 0:
-                progress_width = int((self.width() - 24) * self._progress / 100)
-                gradient = QLinearGradient(12, progress_y + 2, 12 + progress_width, progress_y + 2)
-                gradient.setColorAt(0, self.light_color)
-                gradient.setColorAt(0.5, self.main_color)
-                gradient.setColorAt(1, self.dark_color)
-                painter.setBrush(QBrush(gradient))
-                painter.drawRoundedRect(12, progress_y, progress_width, 4, 2, 2)
-
-    def setupShadow(self):
-        """设置阴影效果"""
-        shadow = QGraphicsDropShadowEffect()
-        shadow.setBlurRadius(25)
-        shadow.setXOffset(0)
-        shadow.setYOffset(5)
-        shadow.setColor(QColor(0, 0, 0, 40))
-        self.content_widget.setGraphicsEffect(shadow)
-
-    def setupAnimations(self):
-        """设置动画效果"""
-        # 透明度效果
-        self.opacity_effect = QGraphicsOpacityEffect()
-        self.setGraphicsEffect(self.opacity_effect)
-        self.opacity_effect.setOpacity(0)
-
-        # 淡入动画
-        self.fade_in_animation = QPropertyAnimation(self.opacity_effect, b"opacity")
-        self.fade_in_animation.setDuration(500)
-        self.fade_in_animation.setStartValue(0.0)
-        self.fade_in_animation.setEndValue(1.0)
-        self.fade_in_animation.setEasingCurve(QEasingCurve.OutCubic)
-
-        # 滑入动画
-        self.slide_in_animation = QPropertyAnimation(self, b"pos")
-        self.slide_in_animation.setDuration(600)
-        self.slide_in_animation.setEasingCurve(QEasingCurve.OutBack)
-
-        # 组合动画
-        self.show_animation = QParallelAnimationGroup()
-        self.show_animation.addAnimation(self.fade_in_animation)
-        self.show_animation.addAnimation(self.slide_in_animation)
-
-        # 淡出动画
-        self.fade_out_animation = QPropertyAnimation(self.opacity_effect, b"opacity")
-        self.fade_out_animation.setDuration(300)
-        self.fade_out_animation.setStartValue(1.0)
-        self.fade_out_animation.setEndValue(0.0)
-        self.fade_out_animation.finished.connect(self.onFadeOutFinished)
-
-    def startTimer(self):
-        """启动定时器"""
-        if self.duration > 0:
-            self.timer = QTimer(self)
-            self.timer.timeout.connect(self.close)
-            self.timer.setSingleShot(True)
-            self.timer.start(self.duration)
-
-            # 进度条动画
-            self.progress_timer = QTimer(self)
-            self.progress_timer.timeout.connect(self.updateProgress)
-            self.progress_timer.start(20)
-
-    def updateProgress(self):
-        """更新进度条"""
-        if self.duration > 0 and not self._is_closing:
-            self._progress -= (100 * 20 / self.duration)
-            if self._progress < 0:
-                self._progress = 0
-            self.update()
-
-    def showAt(self, x, y):
-        """在指定位置显示通知"""
-        # 获取参考窗口位置
-        parent_window = None
-        for widget in QApplication.topLevelWidgets():
-            if widget.isWindow() and widget.isVisible() and not isinstance(widget, NotificationWidget):
-                if widget.windowTitle():
-                    parent_window = widget
-                    break
-
-        if parent_window:
-            start_x = parent_window.geometry().right() + 10
-        else:
-            screen = QApplication.primaryScreen()
-            if screen:
-                start_x = screen.geometry().right() + 10
-            else:
-                start_x = 1920 + 10
-
-        self.move(start_x, y)
-        self.show()
-
-        # 设置滑入动画
-        self.slide_in_animation.setStartValue(QPoint(start_x, y))
-        self.slide_in_animation.setEndValue(QPoint(x, y))
-
-        # 启动显示动画
-        self.show_animation.start()
-
-    def close(self):
-        """关闭通知"""
-        if self._is_closing:
-            return
-
-        self._is_closing = True
-
-        # 停止定时器
-        if hasattr(self, 'timer'):
-            self.timer.stop()
-        if hasattr(self, 'progress_timer'):
-            self.progress_timer.stop()
-
-        # 启动淡出动画
-        self.fade_out_animation.start()
-
-    def onFadeOutFinished(self):
-        """淡出完成后的处理"""
-        self.closed.emit(self)
-        super().close()
-
-    def mousePressEvent(self, event):
-        """鼠标点击事件"""
-        if event.button() == Qt.LeftButton:
-            # 添加点击动画效果
-            click_animation = QPropertyAnimation(self.opacity_effect, b"opacity")
-            click_animation.setDuration(100)
-            click_animation.setStartValue(1.0)
-            click_animation.setEndValue(0.8)
-
-            # 创建序列动画
-            seq = QSequentialAnimationGroup()
-            seq.addAnimation(click_animation)
-
-            # 反向动画
-            reverse_animation = QPropertyAnimation(self.opacity_effect, b"opacity")
-            reverse_animation.setDuration(100)
-            reverse_animation.setStartValue(0.8)
-            reverse_animation.setEndValue(1.0)
-            seq.addAnimation(reverse_animation)
-
-            seq.finished.connect(self.close)
-            seq.start()
-
-    def enterEvent(self, event):
-        """鼠标进入事件"""
-        self._is_hovered = True
-
-        # 停止定时器
-        if hasattr(self, 'timer'):
-            self.timer.stop()
-        if hasattr(self, 'progress_timer'):
-            self.progress_timer.stop()
-
-        # 增强阴影（不改变位置）
-        shadow = QGraphicsDropShadowEffect()
-        shadow.setBlurRadius(35)
-        shadow.setXOffset(0)
-        shadow.setYOffset(8)
-        shadow.setColor(QColor(0, 0, 0, 50))
-        self.content_widget.setGraphicsEffect(shadow)
-
-        super().enterEvent(event)
-
-    def leaveEvent(self, event):
-        """鼠标离开事件"""
-        self._is_hovered = False
-
-        # 重新启动定时器
-        if hasattr(self, 'timer') and not self._is_closing:
-            remaining_time = int(self.duration * self._progress / 100)
-            if remaining_time > 0:
-                self.timer.start(remaining_time)
-                if hasattr(self, 'progress_timer'):
-                    self.progress_timer.start(20)
-
-        # 恢复阴影
-        shadow = QGraphicsDropShadowEffect()
-        shadow.setBlurRadius(25)
-        shadow.setXOffset(0)
-        shadow.setYOffset(5)
-        shadow.setColor(QColor(0, 0, 0, 40))
-        self.content_widget.setGraphicsEffect(shadow)
-
-        super().leaveEvent(event)
-
-
-class NotificationManager(QObject):
-    """通知管理器"""
-
-    _instance = None
-
-    def __new__(cls):
-        if cls._instance is None:
-            cls._instance = super().__new__(cls)
-        return cls._instance
-
-    def __init__(self):
-        if not hasattr(self, '_initialized'):
-            super().__init__()
-            self._initialized = True
-            self.notifications = []
-            self.max_visible = 5
-            self.spacing = 10
-            self.margin = 20
-            self.reference_window = None
-            self._event_filter_installed = False
-
-    def set_reference_window(self, window):
-        """设置参考窗口"""
-        if self.reference_window and self._event_filter_installed:
-            self.reference_window.removeEventFilter(self)
-
-        self.reference_window = window
-
-        if window:
-            window.installEventFilter(self)
-            self._event_filter_installed = True
-
-    def eventFilter(self, obj, event):
-        """事件过滤器"""
-        if obj == self.reference_window:
-            if event.type() == QEvent.Move:
-                self.repositionNotifications()
-            elif event.type() == QEvent.Close:
-                self.closeAllNotifications()
-        return super().eventFilter(obj, event)
-
-    def closeAllNotifications(self):
-        """关闭所有通知"""
-        notifications_copy = self.notifications.copy()
-        for notification in notifications_copy:
-            try:
-                notification.close()
-            except RuntimeError:
-                pass
-        self.notifications.clear()
-
-    def get_position_reference(self):
-        """获取定位参考区域"""
-        if self.reference_window and self.reference_window.isVisible():
-            return self.reference_window.geometry()
-
-        for widget in QApplication.topLevelWidgets():
-            if widget.isWindow() and widget.isVisible() and not isinstance(widget, NotificationWidget):
-                if widget.windowTitle():
-                    return widget.geometry()
-
-        screen = QApplication.primaryScreen()
-        if screen:
-            return screen.availableGeometry()
-        return QRect(0, 0, 1920, 1080)
-
-    def show(self, message, title="", level=NotificationLevel.INFO, duration=5000):
-        """显示通知"""
-        notification = NotificationWidget(title, message, level, duration)
-        notification.closed.connect(self.onNotificationClosed)
-
-        if len(self.notifications) >= self.max_visible:
-            oldest = self.notifications[0]
-            oldest.close()
-            self.notifications.pop(0)
-
-        self.notifications.append(notification)
-        self.positionNotification(notification, len(self.notifications) - 1)
-
-    def positionNotification(self, notification, index):
-        """定位并显示通知"""
-        rect = self.get_position_reference()
-
-        # 计算通知的x坐标
-        x = rect.right() - notification.width() - self.margin
-
-        # 计算通知的y坐标（从底部开始累积）
-        y = rect.bottom() - self.margin
-
-        # 从后往前计算每个通知的位置
-        for i in range(index + 1):
-            if i < len(self.notifications):
-                y -= self.notifications[i].height() + self.spacing
-
-        # 确保不超出屏幕
-        screen = QApplication.primaryScreen()
-        if screen:
-            screen_rect = screen.availableGeometry()
-            x = min(x, screen_rect.right() - notification.width() - self.margin)
-            y = max(y, screen_rect.top() + self.margin)
-
-        notification.showAt(x, y)
-
-    def onNotificationClosed(self, notification):
-        """通知关闭时的处理"""
-        try:
-            self.notifications.remove(notification)
-        except ValueError:
-            return
-        self.repositionNotifications()
-
-    def repositionNotifications(self):
-        """重新定位所有通知"""
-        rect = self.get_position_reference()
-
-        # 清理无效通知
-        valid_notifications = []
-        for notification in self.notifications:
-            try:
-                if notification and not notification._is_closing:
-                    valid_notifications.append(notification)
-            except RuntimeError:
-                continue
-
-        self.notifications = valid_notifications
-
-        # 从底部开始重新定位所有通知
-        y = rect.bottom() - self.margin
-
-        for notification in self.notifications:
-            try:
-                y -= notification.height() + self.spacing
-                x = rect.right() - notification.width() - self.margin
-
-                # 确保不超出屏幕
-                screen = QApplication.primaryScreen()
-                if screen:
-                    screen_rect = screen.availableGeometry()
-                    x = min(x, screen_rect.right() - notification.width() - self.margin)
-                    y = max(y, screen_rect.top() + self.margin)
-
-                # 停止之前的动画
-                if hasattr(notification, '_move_animation') and notification._move_animation:
-                    if notification._move_animation.state() == QPropertyAnimation.Running:
-                        notification._move_animation.stop()
-
-                # 创建新的移动动画
-                move_animation = QPropertyAnimation(notification, b"pos")
-                move_animation.setDuration(400)
-                move_animation.setEasingCurve(QEasingCurve.OutCubic)
-                move_animation.setStartValue(notification.pos())
-                move_animation.setEndValue(QPoint(x, y))
-                move_animation.start()
-
-                notification._move_animation = move_animation
-            except RuntimeError:
-                continue
-
-    # 便捷方法
-    def show_info(self, message, title="信息", duration=2000):
-        self.show(message, title, NotificationLevel.INFO, duration)
-
-    def show_success(self, message, title="成功", duration=2000):
-        self.show(message, title, NotificationLevel.SUCCESS, duration)
-
-    def show_warning(self, message, title="警告", duration=2000):
-        self.show(message, title, NotificationLevel.WARNING, duration)
-
-    def show_error(self, message, title="错误", duration=2000):
-        self.show(message, title, NotificationLevel.ERROR, duration)
-
-
-# 创建全局通知管理器实例
-notification_manager = NotificationManager()
-
-# 测试程序
-if __name__ == "__main__":
-    app = QApplication(sys.argv)
-
-    # 创建测试窗口
-    window = QWidget()
-    window.setWindowTitle("美化通知系统测试")
-    window.resize(600, 400)
-    window.setStyleSheet("""
-        QWidget {
-            background-color: #f5f5f5;
-        }
-        QPushButton {
-            background-color: white;
-            border: 1px solid #e0e0e0;
-            border-radius: 6px;
-            padding: 8px 16px;
-            font-size: 13px;
-            color: #333;
-        }
-        QPushButton:hover {
-            background-color: #f8f8f8;
-            border-color: #d0d0d0;
-        }
-        QPushButton:pressed {
-            background-color: #f0f0f0;
-        }
-    """)
-
-    # 设置窗口为通知的参考窗口
-    notification_manager.set_reference_window(window)
-
-    layout = QVBoxLayout(window)
-    layout.setSpacing(10)
-    layout.setContentsMargins(20, 20, 20, 20)
-
-    # 测试按钮
-    btn_info = QPushButton("✨ 显示信息通知")
-    btn_info.clicked.connect(lambda: notification_manager.show_info("系统已准备就绪"))
-
-    btn_success = QPushButton("🎉 显示成功通知")
-    btn_success.clicked.connect(lambda: notification_manager.show_success("操作成功完成！"))
-
-    btn_warning = QPushButton("⚡ 显示警告通知")
-    btn_warning.clicked.connect(lambda: notification_manager.show_warning("请注意，这是一条警告"))
-
-    btn_error = QPushButton("❌ 显示错误通知")
-    btn_error.clicked.connect(lambda: notification_manager.show_error("发生错误，请重试"))
-
-    btn_long = QPushButton("📝 显示长消息通知")
-    btn_long.clicked.connect(lambda: notification_manager.show_info(
-        "这是一条较长的通知消息，用于测试多行文本的显示效果。当消息内容超过一行时，应该能够正确换行并显示完整的背景。",
-        "长消息测试"
-    ))
-
-    btn_multiple = QPushButton("🔄 显示多个通知")
-
-
-    def show_multiple():
-        notification_manager.show_info("第一条通知", "通知 1")
-        notification_manager.show_success("第二条通知", "通知 2")
-        notification_manager.show_warning("第三条通知，这是一条更长的警告消息来测试不同高度的通知", "通知 3")
-        notification_manager.show_error("第四条通知", "通知 4")
-
-
-    btn_multiple.clicked.connect(show_multiple)
-
-    layout.addWidget(btn_info)
-    layout.addWidget(btn_success)
-    layout.addWidget(btn_warning)
-    layout.addWidget(btn_error)
-    layout.addWidget(btn_long)
-    layout.addWidget(btn_multiple)
-    layout.addStretch()
-
-    window.show()
-=======
+
+
 # 从之前的代码中导入必要的类
 # from option_parser import OptionsManager
 
@@ -881,14 +199,8 @@
 
     # 运行应用
     sys.exit(app.exec())
->>>>>>> d7610019
-
-    # 启动时显示欢迎通知
-    QTimer.singleShot(500, lambda: notification_manager.show_success("美化通知系统已就绪！", "欢迎"))
-
-<<<<<<< HEAD
-    sys.exit(app.exec())
-=======
+
+
 def test_pipeline_generation():
     """测试pipeline生成逻辑"""
     # 模拟不同的用户设置
@@ -965,5 +277,4 @@
     # create_test_ui()
 
     # 否则运行测试
-    test_pipeline_generation()
->>>>>>> d7610019
+    test_pipeline_generation()