# -*- coding: UTF-8 -*-
"""
任务执行器
使用简化的状态管理器管理任务生命周期
"""

import asyncio
import hashlib
import json
import os
import subprocess
import threading
from datetime import datetime
from pathlib import Path
from typing import Optional, Dict, List, Union, Any
from dataclasses import dataclass, field
from concurrent.futures import ThreadPoolExecutor

from PySide6.QtCore import QObject, Signal, Slot
from qasync import asyncSlot
from maa.controller import AdbController, Win32Controller
from maa.notification_handler import NotificationHandler, NotificationType
from maa.resource import Resource
from maa.tasker import Tasker
from maa.toolkit import Toolkit
from maa.agent_client import AgentClient

from app.models.config.app_config import DeviceConfig, DeviceType
from app.models.config.global_config import RunTimeConfigs, global_config
from app.models.logging.log_manager import log_manager
from core.python_runtime_manager import PythonRuntimeManager
from core.device_state_machine import SimpleStateManager, DeviceState
from core.device_status_manager import device_status_manager


@dataclass
class Task:
    """简化的任务数据类"""
    id: str
    data: RunTimeConfigs
    state_manager: SimpleStateManager
    created_at: datetime = field(default_factory=datetime.now)
    result: Optional[dict] = None


class TaskExecutor(QObject):
    """重构后的任务执行器"""

    # 信号定义
    task_state_changed = Signal(str, DeviceState, dict)  # task_id, new_state, context
    executor_started = Signal()
    executor_stopped = Signal()

    def __init__(self, device_config: DeviceConfig, parent=None):
        super().__init__(parent)
        self.device_config = device_config
        self.device_name = device_config.device_name
        self.logger = log_manager.get_device_logger(device_config.device_name)

        # 状态管理器
        self.device_manager = device_status_manager.get_or_create_device_manager(self.device_name)

        # 核心组件
        self._controller = None
        self._tasker = None
        self._current_resource = None
        self._current_resource_path = None
        self._agent = None
        self._agent_process = None

        # 任务管理
        self._active = False
        self._task_queue: List[Task] = []
        self._current_task: Optional[Task] = None
        self._processing_task: Optional[asyncio.Task] = None

        # 锁管理
        self._lock = asyncio.Lock()

        # 线程池
        self._executor = ThreadPoolExecutor(max_workers=3, thread_name_prefix=f"TaskExec_{self.device_name}")

        # 通知处理器
        self._notification_handler = self._create_notification_handler()
        self.runtime_manager = PythonRuntimeManager("./runtime", self.logger)

    def _create_notification_handler(self):
        """创建通知处理器"""

        class Handler(NotificationHandler):
            def __init__(self, executor):
                super().__init__()
                self.executor = executor

            def on_node_recognition(self, noti_type: NotificationType,
                                    detail: NotificationHandler.NodeRecognitionDetail):
                if noti_type in (NotificationType.Succeeded, NotificationType.Failed):
                    self.executor.logger.debug(
                        f"识别: {detail.name} - {'成功' if noti_type == NotificationType.Succeeded else '失败'}"
                    )

        return Handler(self)

    async def _run_in_executor(self, func, *args):
        """在线程池中运行阻塞操作"""
        loop = asyncio.get_event_loop()
        return await loop.run_in_executor(self._executor, func, *args)

    # === 生命周期管理 ===

    @asyncSlot()
    async def start(self) -> bool:
        """启动任务执行器"""
        async with self._lock:
            if self._active:
                return True

            try:
                # 设置连接中状态
                self.device_manager.set_state(DeviceState.CONNECTING)

                # 初始化Toolkit
                current_dir = os.getcwd()
                await self._run_in_executor(
                    Toolkit.init_option, os.path.join(current_dir, "assets")
                )

                if global_config.app_config.debug_model:
                    Tasker.set_debug_mode(True)

                # 初始化控制器
                if not await self._initialize_controller():
                    self.device_manager.set_state(
                        DeviceState.ERROR,
                        error_message="控制器初始化失败"
                    )
                    return False

                # 连接成功
                self.device_manager.set_state(DeviceState.CONNECTED)

                self._active = True
                self._processing_task = asyncio.create_task(self._process_tasks())

                self.logger.info(f"任务执行器 {self.device_name} 已启动")
                self.executor_started.emit()
                return True

            except Exception as e:
                self.logger.error(f"启动失败: {e}", exc_info=True)
                self.device_manager.set_state(
                    DeviceState.ERROR,
                    error_message=str(e)
                )
                self._active = False
                return False

    @asyncSlot()
    async def stop(self):
        """停止任务执行器"""
        async with self._lock:
            if not self._active:
                return
<<<<<<< HEAD

            self.logger.info(f"停止任务执行器 {self.device_name}")
            self._active = False

            # 取消所有排队任务
            for task in self._task_queue:
                task.state_manager.set_state(DeviceState.CANCELED)

            # 取消当前任务
            if self._current_task:
                self._current_task.state_manager.set_state(DeviceState.CANCELED)

            self._task_queue.clear()

        # 停止任务器
        if self._tasker:
            await self._run_in_executor(self._tasker.post_stop().wait)

        # 取消处理循环
        if self._processing_task:
            self._processing_task.cancel()
            try:
                await self._processing_task
            except asyncio.CancelledError:
                pass

        # 清理Agent
        await self._cleanup_agent()

        # 关闭线程池
        self._executor.shutdown(wait=False)

        # 断开设备
        if not self.device_manager.is_running_task():
            self.device_manager.set_state(DeviceState.DISCONNECTED)

        self.logger.info("任务执行器已停止")
        self.executor_stopped.emit()

=======

            self.logger.info(f"停止任务执行器 {self.device_name}")
            self._active = False

            # 取消所有排队任务
            for task in self._task_queue:
                task.state_manager.set_state(DeviceState.CANCELED)

            # 取消当前任务
            if self._current_task:
                self._current_task.state_manager.set_state(DeviceState.CANCELED)

            self._task_queue.clear()

        # 停止任务器
        if self._tasker:
            await self._run_in_executor(self._tasker.post_stop().wait)

        # 取消处理循环
        if self._processing_task:
            self._processing_task.cancel()
            try:
                await self._processing_task
            except asyncio.CancelledError:
                pass

        # 清理Agent
        await self._cleanup_agent()

        # 关闭线程池
        self._executor.shutdown(wait=False)

        # 断开设备
        if not self.device_manager.is_running_task():
            self.device_manager.set_state(DeviceState.DISCONNECTED)

        self.logger.info("任务执行器已停止")
        self.executor_stopped.emit()

>>>>>>> d82f3a8f
    # === 控制器和资源管理 ===

    async def _initialize_controller(self):
        """初始化控制器"""
        if self._controller and self._controller.connected:
            return True

        try:
            # 创建控制器
            if self.device_config.device_type == DeviceType.ADB:
                cfg = self.device_config.controller_config
                self._controller = AdbController(
                    cfg.adb_path,
                    cfg.address,
                    cfg.screencap_methods,
                    input_methods=cfg.input_methods,
                    config=cfg.config
                )
            elif self.device_config.device_type == DeviceType.WIN32:
                cfg = self.device_config.controller_config
                self._controller = Win32Controller(cfg.hWnd)
            else:
                raise ValueError(f"不支持的设备类型: {self.device_config.device_type}")

            # 异步连接
            await self._run_in_executor(self._controller.post_connection().wait)

            if self._controller.connected:
                self.logger.info("控制器连接成功")
                return True
            else:
                self.logger.error("控制器连接失败")
                return False

        except Exception as e:
            self.logger.error(f"控制器初始化失败: {e}")
            return False

    async def _load_resource(self, resource_path: str) -> Resource:
        """加载资源"""
        if self._current_resource_path == resource_path and self._current_resource:
            return self._current_resource

        try:
            self.logger.info(f"加载资源: {resource_path}")
            resource = Resource()

            await self._run_in_executor(
                lambda: resource.post_bundle(resource_path).wait()
            )

            self._current_resource = resource
            self._current_resource_path = resource_path

            return resource

        except Exception as e:
            self.logger.error(f"资源加载失败: {e}")
            raise

    async def _create_tasker(self, resource_path: str):
        """创建任务器"""
        resource = await self._load_resource(resource_path)

        resource.clear_custom_action()
        resource.clear_custom_recognition()

        self._tasker = Tasker(notification_handler=self._notification_handler)
        self._tasker.bind(resource=resource, controller=self._controller)

        if not self._tasker.inited:
            raise RuntimeError("任务执行器初始化失败")

        self.logger.info("任务执行器创建成功")

    # === 任务处理 ===

    async def _process_tasks(self):
        """任务处理主循环"""
        self.logger.info("任务处理循环已启动")

        while self._active:
            try:
                # 获取下一个任务
                task = await self._get_next_task()
                if not task:
                    await asyncio.sleep(0.1)
                    continue

                # 执行任务
                await self._execute_task(task)

            except asyncio.CancelledError:
                self.logger.info("任务处理循环被取消")
                break
            except Exception as e:
                self.logger.error(f"任务处理错误: {e}", exc_info=True)
                await asyncio.sleep(1)

    async def _get_next_task(self) -> Optional[Task]:
        """获取下一个待处理任务"""
        async with self._lock:
            if self._current_task:
                return None

            while self._task_queue:
                task = self._task_queue.pop(0)
                # 检查任务状态是否为排队中
                if task.state_manager.get_state() == DeviceState.QUEUED:
                    self._current_task = task
                    return task
                else:
                    # 任务已被取消或处理
                    device_status_manager.remove_task_manager(task.id)

            return None

    async def _execute_task(self, task: Task):
        """执行单个任务"""
        task_manager = task.state_manager

        try:
            # 设置任务为准备状态
            task_manager.set_state(DeviceState.PREPARING)

            # 创建任务器
            await self._create_tasker(task.data.resource_path)

            # 设置Agent（如果需要）
            agent_success = await self._setup_agent(task)
            if agent_success:
                self.logger.info("Agent初始化成功")

            # 开始执行任务
            task_manager.set_state(DeviceState.RUNNING)

            # 同步设备状态到运行中
            self.device_manager.set_state(
                DeviceState.RUNNING,
                task_id=task.id,
                task_name=task.data.resource_name,
                progress=0
            )

            # 记录当前状态
            self.logger.info(f"设备状态: {self.device_manager.get_state()}, 任务状态: {task_manager.get_state()}")

            # 执行任务列表
            result = await self._run_tasks(task)

            # 任务成功
            task.result = result
            task_manager.set_state(DeviceState.COMPLETED, progress=100)

            self.logger.info(f"任务 {task.id} 执行成功")

        except asyncio.CancelledError:
            task_manager.set_state(DeviceState.CANCELED)
            self.logger.info(f"任务 {task.id} 被取消")

        except Exception as e:
            error_msg = str(e)
            task_manager.set_state(DeviceState.FAILED, error_message=error_msg)
            self.logger.error(f"任务 {task.id} 失败: {error_msg}", exc_info=True)

        finally:
            # 发送最终状态
            self.task_state_changed.emit(
                task.id,
                task_manager.get_state(),
                task_manager.get_context()
            )

            # 清理
            async with self._lock:
                self._current_task = None

            # 移除任务状态管理器
            device_status_manager.remove_task_manager(task.id)

            # 检查并重置设备状态
            if self.get_queue_length() == 0:
                # 没有更多任务，设备回到连接状态
                self.device_manager.set_state(DeviceState.CONNECTED)
                self.logger.info("没有更多任务，设备状态重置为CONNECTED")

    async def _setup_agent(self, task: Task) -> bool:
        """设置Agent"""
        resource_config = global_config.get_resource_config(task.data.resource_name)
        if not resource_config or not resource_config.agent.agent_path:
            return True  # 不需要Agent

        try:
            # 设置为更新状态
            self.device_manager.set_state(DeviceState.UPDATING)

            # 如果Agent已运行，直接返回
            if self._agent_process and self._agent_process.poll() is None:
                # 更新完成，根据是否有任务决定下一个状态
                next_state = DeviceState.PREPARING if task else DeviceState.CONNECTED
                self.device_manager.set_state(next_state)
                return True

            # 创建Agent客户端
            if not self._agent:
                self._agent = AgentClient()
                self._agent.bind(self._current_resource)

            # 获取配置
            agent_config = resource_config.agent

            # 准备Python环境
            python_exe = await self._prepare_python_environment(
                task,
                agent_config.version,
                agent_config.use_venv,
                agent_config.requirements_path,
                agent_config.pip_index_url
            )

            if not python_exe:
                raise Exception("Python环境准备失败")

            # 启动Agent进程
            await self._start_agent_process(task, agent_config, python_exe)

            # 连接Agent
            self.logger.debug("尝试连接Agent...")
            connected = await self._run_in_executor(self._agent.connect)
            if not connected:
                raise Exception("无法连接到Agent")

            # 更新完成，准备执行任务
            self.device_manager.set_state(DeviceState.PREPARING)

            self.logger.info("Agent连接成功")
            return True

        except Exception as e:
            self.logger.error(f"Agent设置失败: {e}")
            self.device_manager.set_state(
                DeviceState.ERROR,
                error_message=str(e)
            )
            await self._cleanup_agent()
            return False

    async def _run_tasks(self, task: Task) -> dict:
        """执行任务列表"""
        task_list = task.data.task_list
        task_manager = task.state_manager

        self.logger.info(f"执行任务列表，共 {len(task_list)} 个子任务")

        # 确保设备状态显示为运行中
        if self.device_manager.get_state() != DeviceState.RUNNING:
            self.logger.warning(f"执行任务时设备状态异常: {self.device_manager.get_state()}")

        for i, sub_task in enumerate(task_list):
            # 检查取消状态
            if task_manager.get_state() == DeviceState.CANCELED:
                raise asyncio.CancelledError()

            self.logger.info(f"执行子任务 {i + 1}/{len(task_list)}: {sub_task.task_entry}")

            # 异步执行子任务
            def run_sub_task():
                job = self._tasker.post_task(
                    sub_task.task_entry,
                    sub_task.pipeline_override
                )
                job.wait()
                if job.status == 4:  # Failed
                    raise Exception(f"子任务 {sub_task.task_entry} 执行失败")
                return job.get()

            # 在线程池中执行
            future = asyncio.create_task(
                self._run_in_executor(run_sub_task)
            )

            # 等待完成，同时检查取消
            while not future.done():
                if task_manager.get_state() == DeviceState.CANCELED:
                    await self._run_in_executor(self._tasker.post_stop)
                    raise asyncio.CancelledError()
                await asyncio.sleep(0.1)

            await future

            # 更新进度
            progress = int((i + 1) / len(task_list) * 100)
            task_manager.set_progress(progress)
            self.device_manager.set_progress(progress)

<<<<<<< HEAD
            self.logger.info(f"子任务 {sub_task.task_entry} 执行完毕，进度: {progress}%")
=======
            self.logger.info(f"子任务 {sub_task.task_entry} 执行完毕")
>>>>>>> d82f3a8f

        return {"result": "success", "data": task.data}

    async def _prepare_python_environment(
            self, task: Task, python_version: str, use_venv: bool,
            requirements_path: str, pip_index_url: str
    ) -> Optional[str]:
        """准备Python环境"""
        try:
            # 确保Python已安装
            if not await self.runtime_manager.ensure_python_installed(python_version):
                import sys
                python_exe = sys.executable
                self.logger.info(f"使用系统Python: {python_exe}")
                use_venv = False
            else:
                python_exe = str(self.runtime_manager.get_python_executable(python_version))

            # 准备环境
            if use_venv:
                python_exe = await self._setup_venv_environment(
                    task.data.resource_name,
                    task.data.resource_path,
                    python_version,
                    requirements_path,
                    pip_index_url
                )
            else:
                await self._install_requirements(
                    python_exe,
                    task.data.resource_path,
                    requirements_path,
                    pip_index_url
                )

            return python_exe

        except Exception as e:
            self.logger.error(f"Python环境准备失败: {e}")
            return None

    async def _setup_venv_environment(
            self, resource_name: str, resource_path: str,
            python_version: str, requirements_path: str, pip_index_url: str
    ) -> str:
        """设置虚拟环境"""
        venv_dir = self.runtime_manager.get_venv_dir(python_version, resource_name)
        venv_python = self.runtime_manager.get_venv_python(python_version, resource_name)

        if not venv_python.exists():
            self.logger.info(f"创建虚拟环境: {resource_name}")
            await self.runtime_manager.create_venv(python_version, resource_name)

        await self._check_and_install_deps(
            str(venv_python),
            resource_path,
            requirements_path,
            pip_index_url,
            venv_dir
        )

        return str(venv_python)

    async def _check_and_install_deps(
            self, python_exe: str, resource_path: str,
            requirements_path: str, pip_index_url: str, venv_dir: Path
    ):
        """检查并安装依赖"""
        req_file = Path(resource_path) / requirements_path

        if not req_file.exists():
            self.logger.info("未找到requirements.txt")
            return

        # 计算hash
        def calc_hash():
            with open(req_file, 'rb') as f:
                return hashlib.md5(f.read()).hexdigest()

        req_hash = await self._run_in_executor(calc_hash)

        # 检查缓存
        hash_file = venv_dir / ".deps_hash"
        if hash_file.exists():
            cached_hash = await self._run_in_executor(hash_file.read_text)
            if cached_hash.strip() == req_hash:
                self.logger.info("依赖未变化")
                return

        # 安装依赖
        await self._install_requirements(
            python_exe,
            resource_path,
            requirements_path,
            pip_index_url
        )

        # 保存hash
        hash_file.parent.mkdir(parents=True, exist_ok=True)
        await self._run_in_executor(hash_file.write_text, req_hash)

    async def _install_requirements(
            self, python_exe: str, resource_path: str,
            requirements_path: str, pip_index_url: str
    ):
        """安装依赖"""
        req_file = Path(resource_path) / requirements_path
        if not req_file.exists():
            return

        self.logger.info(f"安装依赖: {req_file}")

        # 加载pip源
        config_path = Path("assets/config/python_sources.json")
        pip_sources = ["https://pypi.org/simple/"]
        if config_path.exists():
            try:
                config_data = await self._run_in_executor(
                    lambda: json.loads(config_path.read_text(encoding='utf-8'))
                )
                pip_sources = config_data.get("pip_sources", pip_sources)
            except Exception as e:
                self.logger.warning(f"加载pip源配置失败: {e}")

        if pip_index_url and pip_index_url != "https://pypi.org/simple/":
            pip_sources.insert(0, pip_index_url)

        # 升级pip
        await self._run_pip_command(python_exe, ["-m", "pip", "install", "--upgrade", "pip"])

        # 尝试安装
        for i, source in enumerate(pip_sources):
            try:
                self.logger.info(f"使用pip源 {i + 1}/{len(pip_sources)}: {source}")

                cmd = [
                    python_exe, "-m", "pip", "install",
                    "-r", str(req_file),
                    "-i", source
                ]

                process = await asyncio.create_subprocess_exec(
                    *cmd,
                    stdout=asyncio.subprocess.PIPE,
                    stderr=asyncio.subprocess.PIPE
                )

                stdout, stderr = await process.communicate()

                if process.returncode == 0:
                    self.logger.info("依赖安装完成")
                    return

                self.logger.warning(f"pip源 {source} 安装失败")
<<<<<<< HEAD

            except Exception as e:
                self.logger.warning(f"使用pip源 {source} 出错: {e}")

=======

            except Exception as e:
                self.logger.warning(f"使用pip源 {source} 出错: {e}")

>>>>>>> d82f3a8f
        raise Exception("所有pip源都无法安装依赖")

    async def _run_pip_command(self, python_exe: str, args: list):
        """运行pip命令"""
        process = await asyncio.create_subprocess_exec(
            python_exe, *args,
            stdout=asyncio.subprocess.PIPE,
            stderr=asyncio.subprocess.PIPE
        )
        await process.communicate()

    async def _start_agent_process(self, task: Task, agent_config, python_exe: str):
        """启动Agent进程"""
        agent_full_path = Path(task.data.resource_path) / agent_config.agent_path

        cmd = [python_exe, str(agent_full_path)]
        if agent_config.agent_params:
            cmd.extend(agent_config.agent_params.split())
        cmd.extend(["-id", self._agent.identifier])

        self.logger.debug(f"Agent启动命令: {' '.join(cmd)}")

        # 启动进程
        def start_process():
            return subprocess.Popen(
                cmd,
                cwd=os.getcwd(),
                stdout=subprocess.PIPE,
                stderr=subprocess.PIPE,
                env=os.environ.copy(),
                creationflags=subprocess.CREATE_NO_WINDOW if os.name == 'nt' else 0
            )

        self._agent_process = await self._run_in_executor(start_process)
        self.logger.info(f"Agent进程已启动，PID: {self._agent_process.pid}")

        # 启动日志线程
        self._start_log_threads()

        await asyncio.sleep(1)

        # 检查进程状态
        if self._agent_process.poll() is not None:
            stderr = self._agent_process.stderr.read().decode('utf-8', errors='ignore')
            raise Exception(f"Agent启动失败: {stderr}")

    def _start_log_threads(self):
        """启动日志捕获线程"""

        def log_output(pipe, prefix):
            try:
                for line in iter(pipe.readline, b''):
                    if line:
                        decoded = line.decode('utf-8', errors='replace').rstrip()
                        self.logger.debug(f"[Agent {prefix}] {decoded}")
            except Exception:
                pass
            finally:
                pipe.close()

        for pipe, prefix in [(self._agent_process.stdout, 'stdout'),
                             (self._agent_process.stderr, 'stderr')]:
            threading.Thread(
                target=log_output,
                args=(pipe, prefix),
                daemon=True
            ).start()

    async def _cleanup_agent(self):
        """清理Agent"""
        if self._agent_process:
            try:
                self._agent_process.terminate()
                await asyncio.sleep(0.5)
                if self._agent_process.poll() is None:
                    self._agent_process.kill()
            except Exception:
                pass
            self._agent_process = None

        if self._agent:
            try:
                await self._run_in_executor(self._agent.disconnect)
            except Exception:
                pass

    # === 任务提交和管理 ===

    @asyncSlot(object)
    async def submit_task(self, task_data: Union[RunTimeConfigs, List[RunTimeConfigs]]) -> Union[str, List[str]]:
        """提交任务"""
        async with self._lock:
            configs = task_data if isinstance(task_data, list) else [task_data]
            task_ids = []

            for config in configs:
                # 生成任务ID
                task_id = f"task_{datetime.now().timestamp()}_{id(config)}"

                # 创建任务状态管理器
                task_manager = device_status_manager.create_task_manager(task_id, self.device_name)
                task_manager.set_task_info(task_id, config.resource_name)

                # 创建任务
                task = Task(
                    id=task_id,
                    data=config,
                    state_manager=task_manager
                )

                self._task_queue.append(task)
                task_ids.append(task_id)

                # 更新设备队列长度
                queue_length = len(self._task_queue)
                self.device_manager.update_context(queue_length=queue_length)

                self.logger.debug(f"任务 {task_id} 已加入队列")

            return task_ids[0] if len(task_ids) == 1 else task_ids

    @asyncSlot(str)
    async def cancel_task(self, task_id: str) -> bool:
        """取消任务"""
        async with self._lock:
            # 检查当前任务
            if self._current_task and self._current_task.id == task_id:
                self._current_task.state_manager.set_state(DeviceState.CANCELED)
                return True

            # 检查队列中的任务
            for task in self._task_queue:
                if task.id == task_id:
                    task.state_manager.set_state(DeviceState.CANCELED)
                    self._task_queue.remove(task)

                    # 更新队列长度
                    self.device_manager.update_context(queue_length=len(self._task_queue))
                    return True

        return False

    def get_queue_length(self) -> int:
        """获取队列长度"""
<<<<<<< HEAD
        return len(self._task_queue)

    def get_task_state(self, task_id: str) -> Optional[DeviceState]:
        """获取任务状态"""
        # 检查当前任务
        if self._current_task and self._current_task.id == task_id:
            return self._current_task.state_manager.get_state()

        # 检查队列中的任务
        for task in self._task_queue:
            if task.id == task_id:
                return task.state_manager.get_state()

        # 检查状态管理器中的任务
        task_manager = device_status_manager.get_task_manager(task_id)
        if task_manager:
            return task_manager.get_state()

        return None
=======
        return len(self._task_queue)
>>>>>>> d82f3a8f
<|MERGE_RESOLUTION|>--- conflicted
+++ resolved
@@ -161,7 +161,6 @@
         async with self._lock:
             if not self._active:
                 return
-<<<<<<< HEAD
 
             self.logger.info(f"停止任务执行器 {self.device_name}")
             self._active = False
@@ -201,47 +200,6 @@
         self.logger.info("任务执行器已停止")
         self.executor_stopped.emit()
 
-=======
-
-            self.logger.info(f"停止任务执行器 {self.device_name}")
-            self._active = False
-
-            # 取消所有排队任务
-            for task in self._task_queue:
-                task.state_manager.set_state(DeviceState.CANCELED)
-
-            # 取消当前任务
-            if self._current_task:
-                self._current_task.state_manager.set_state(DeviceState.CANCELED)
-
-            self._task_queue.clear()
-
-        # 停止任务器
-        if self._tasker:
-            await self._run_in_executor(self._tasker.post_stop().wait)
-
-        # 取消处理循环
-        if self._processing_task:
-            self._processing_task.cancel()
-            try:
-                await self._processing_task
-            except asyncio.CancelledError:
-                pass
-
-        # 清理Agent
-        await self._cleanup_agent()
-
-        # 关闭线程池
-        self._executor.shutdown(wait=False)
-
-        # 断开设备
-        if not self.device_manager.is_running_task():
-            self.device_manager.set_state(DeviceState.DISCONNECTED)
-
-        self.logger.info("任务执行器已停止")
-        self.executor_stopped.emit()
-
->>>>>>> d82f3a8f
     # === 控制器和资源管理 ===
 
     async def _initialize_controller(self):
@@ -537,11 +495,7 @@
             task_manager.set_progress(progress)
             self.device_manager.set_progress(progress)
 
-<<<<<<< HEAD
-            self.logger.info(f"子任务 {sub_task.task_entry} 执行完毕，进度: {progress}%")
-=======
             self.logger.info(f"子任务 {sub_task.task_entry} 执行完毕")
->>>>>>> d82f3a8f
 
         return {"result": "success", "data": task.data}
 
@@ -696,17 +650,10 @@
                     return
 
                 self.logger.warning(f"pip源 {source} 安装失败")
-<<<<<<< HEAD
 
             except Exception as e:
                 self.logger.warning(f"使用pip源 {source} 出错: {e}")
 
-=======
-
-            except Exception as e:
-                self.logger.warning(f"使用pip源 {source} 出错: {e}")
-
->>>>>>> d82f3a8f
         raise Exception("所有pip源都无法安装依赖")
 
     async def _run_pip_command(self, python_exe: str, args: list):
@@ -851,26 +798,4 @@
 
     def get_queue_length(self) -> int:
         """获取队列长度"""
-<<<<<<< HEAD
-        return len(self._task_queue)
-
-    def get_task_state(self, task_id: str) -> Optional[DeviceState]:
-        """获取任务状态"""
-        # 检查当前任务
-        if self._current_task and self._current_task.id == task_id:
-            return self._current_task.state_manager.get_state()
-
-        # 检查队列中的任务
-        for task in self._task_queue:
-            if task.id == task_id:
-                return task.state_manager.get_state()
-
-        # 检查状态管理器中的任务
-        task_manager = device_status_manager.get_task_manager(task_id)
-        if task_manager:
-            return task_manager.get_state()
-
-        return None
-=======
-        return len(self._task_queue)
->>>>>>> d82f3a8f
+        return len(self._task_queue)