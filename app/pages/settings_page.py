import os
import sys
from pathlib import Path

import requests
from PySide6.QtCore import QTimer, QThread, Signal, QCoreApplication, Qt
from PySide6.QtGui import QFont, QPixmap
from PySide6.QtWidgets import (
    QWidget, QVBoxLayout, QHBoxLayout, QLabel,
    QListWidget, QListWidgetItem, QScrollArea, QFrame, QCheckBox,
    QLineEdit, QPushButton, QSizePolicy, QStackedLayout, QMessageBox,
    QProgressDialog
)

from app.models.config.global_config import global_config
from app.models.logging.log_manager import log_manager
from app.utils.theme_manager import theme_manager
from app.utils.update_check import UpdateDownloader
from app.utils.update_install import UpdateInstaller
<<<<<<< HEAD
from app.widgets.no_wheel_ComboBox import NoWheelComboBox
# 导入通知管理器
from app.utils.notification_manager import notification_manager
=======
from app.components.no_wheel_ComboBox import NoWheelComboBox
>>>>>>> d7610019

logger = log_manager.get_app_logger()


class AppUpdateChecker(QThread):
    """主程序更新检查线程"""
    update_found = Signal(str, str, str)  # latest_version, current_version, download_url
    update_not_found = Signal()
    check_failed = Signal(str)  # error_message

    def __init__(self):
        super().__init__()
        self.github_api_url = "https://api.github.com"
        self.repo_owner = "TanyaShue"
        self.repo_name = "MFWPH"
        self.asset_name = "MFWPH_RELEASE.zip"

    def run(self):
        try:
            # 获取最新发布版本
            api_url = f"{self.github_api_url}/repos/{self.repo_owner}/{self.repo_name}/releases/latest"
            headers = {"Accept": "application/vnd.github.v3+json"}

            response = requests.get(api_url, headers=headers, timeout=10)

            if response.status_code == 403:
                self.check_failed.emit("请求被拒绝：可能超出了 GitHub API 请求速率限制")
                return

            if response.status_code != 200:
                self.check_failed.emit(f"GitHub API 返回错误 ({response.status_code})")
                return

            release_info = response.json()
            latest_version = release_info.get('tag_name', '').lstrip('v')

            # 获取当前版本
            current_version = self.get_current_version()

            # 查找特定的安装包
            download_url = None
            for asset in release_info.get('assets', []):
                if asset.get('name') == self.asset_name:
                    download_url = asset.get('browser_download_url')
                    break

            if not download_url:
                self.check_failed.emit(f"未找到安装包文件: {self.asset_name}")
                return

            # 比较版本
            if latest_version and latest_version != current_version:
                self.update_found.emit(latest_version, current_version, download_url)
            else:
                self.update_not_found.emit()

        except requests.exceptions.Timeout:
            self.check_failed.emit("连接超时，请检查网络连接")
        except requests.exceptions.ConnectionError:
            self.check_failed.emit("网络连接失败")
        except Exception as e:
            self.check_failed.emit(f"检查更新时出错: {str(e)}")

    def get_current_version(self):
        """获取当前版本"""
        # 检查是否是打包后的可执行文件
        if getattr(sys, 'frozen', False):
            base_path = sys._MEIPASS if hasattr(sys, '_MEIPASS') else os.path.dirname(sys.executable)
        else:
            base_path = os.getcwd()

        version_file_path = os.path.join(base_path, 'versioninfo.txt')

        try:
            if os.path.exists(version_file_path):
                with open(version_file_path, 'r', encoding='utf-8') as f:
                    for line in f:
                        line = line.strip()
                        if line.startswith('version='):
                            return line.split('=', 1)[1]
        except Exception as e:
            logger.error(f"读取版本信息失败: {e}")

        return "未知版本"


class SettingsPage(QWidget):
    """Settings page with categories on the left and content on the right"""

    def __init__(self):
        super().__init__()
        self.setObjectName("settingsPage")
        self.theme_manager = theme_manager
        self.current_theme = "light"
        self.update_checker_thread = None
        self.download_thread = None
        self.installer = UpdateInstaller()
        self.initUI()

    def initUI(self):
        # Main layout
        main_layout = QHBoxLayout(self)
        main_layout.setContentsMargins(0, 0, 0, 0)
        main_layout.setSpacing(0)

        # Left sidebar for categories
        self.categories_widget = QListWidget()
        self.categories_widget.setFixedWidth(200)
        self.categories_widget.setObjectName("settingsCategories")
        self.categories_widget.setFrameShape(QFrame.NoFrame)
        self.categories_widget.currentRowChanged.connect(self.scroll_to_section)

        # Add categories
        categories = [
            "界面设置", "更新设置", "开发者选项", "关于我们"
        ]

        for category in categories:
            item = QListWidgetItem(category)
            self.categories_widget.addItem(item)

        # Right content area with scroll
        self.scroll_area = QScrollArea()
        self.scroll_area.setWidgetResizable(True)
        self.scroll_area.setFrameShape(QFrame.NoFrame)
        self.scroll_area.setObjectName("settingsScrollArea")

        # Content widget
        self.content_widget = QWidget()
        self.content_widget.setObjectName("content_widget")
        self.content_layout = QVBoxLayout(self.content_widget)
        self.content_layout.setSpacing(20)
        self.content_layout.setContentsMargins(20, 20, 20, 20)

        # Page title
        self.page_title = QLabel("设置")
        self.page_title.setObjectName("pageTitle")
        self.content_layout.addWidget(self.page_title)

        # Sections for each category
        self.sections = {}

        # Create sections
        self.create_interface_section()
        self.create_update_section()
        self.create_developer_section()
        self.create_about_section()

        # Add a spacer at the end
        self.content_layout.addStretch()

        # Set the content widget to the scroll area
        self.scroll_area.setWidget(self.content_widget)

        # Add widgets to main layout
        main_layout.addWidget(self.categories_widget)
        main_layout.addWidget(self.scroll_area)

        # Select the first category by default
        self.categories_widget.setCurrentRow(0)

        # Connect installer signals
        self.installer.restart_required.connect(self.handle_restart_required)

    def create_section(self, title):
        """Create a new section with title and return its content layout"""
        section = QWidget()
        section.setObjectName(f"section_{title}")
        section_layout = QVBoxLayout(section)
        section_layout.setContentsMargins(0, 0, 0, 0)

        # Title
        title_label = QLabel(title)
        title_label.setObjectName("sectionTitle")
        title_font = QFont()
        title_font.setPointSize(14)
        title_font.setBold(True)
        title_label.setFont(title_font)

        section_layout.addWidget(title_label)

        # Content widget
        content = QWidget()
        content.setObjectName("contentCard")
        content_layout = QVBoxLayout(content)
        content_layout.setContentsMargins(16, 16, 16, 16)
        content_layout.setSpacing(12)

        section_layout.addWidget(content)

        # Add to main content layout
        self.content_layout.addWidget(section)

        # Store section reference
        self.sections[title] = section

        return content_layout

    def create_interface_section(self):
        """Create the interface settings section"""
        layout = self.create_section("界面设置")

        # Theme settings
        theme_row = QHBoxLayout()
        theme_label = QLabel("界面主题")
        theme_label.setObjectName("infoLabel")
        theme_combo = NoWheelComboBox()
        theme_combo.addItem("明亮主题")
        theme_combo.addItem("深色主题(实验内容,不够完善)")

        if self.current_theme == "dark":
            theme_combo.setCurrentIndex(1)
        else:
            theme_combo.setCurrentIndex(0)

        theme_combo.currentIndexChanged.connect(self.toggle_theme)

        theme_row.addWidget(theme_label)
        theme_row.addWidget(theme_combo)
        theme_row.addStretch()

        # Language settings
        lang_row = QHBoxLayout()
        lang_label = QLabel("界面语言")
        lang_label.setObjectName("infoLabel")
        lang_combo = NoWheelComboBox()
        lang_combo.addItem("简体中文")

        lang_row.addWidget(lang_label)
        lang_row.addWidget(lang_combo)
        lang_row.addStretch()

        # Add note about restart
        note = QLabel("注：语言设置更改将在应用重启后生效")
        note.setObjectName("infoText")

        layout.addLayout(theme_row)
        layout.addLayout(lang_row)
        layout.addWidget(note)

    def create_update_section(self):
        """创建更新设置的界面区域"""
        layout = self.create_section("更新设置")


        # 第一行：自动检查更新、测试版更新及立即检查按钮
        update_row = QHBoxLayout()

        auto_check = QCheckBox("自动检查更新")
        beta_updates = QCheckBox("接收测试版更新")

        # 立即检查更新按钮
        self.check_button = QPushButton("立即检查更新")
        self.check_button.setObjectName("primaryButton")
        self.check_button.clicked.connect(self.check_app_update)

        # 从配置初始化复选框状态
        try:
            auto_check_value = global_config.get_app_config().auto_check_update
            auto_check.setChecked(auto_check_value)
        except:
            auto_check.setChecked(False)

        # 获取测试版设置
        try:
            receive_beta = global_config.get_app_config().receive_beta_update
            if not isinstance(receive_beta, bool):
                receive_beta = False
        except:
            receive_beta = False

        beta_updates.setChecked(receive_beta)

        # 定义复选框状态变化的处理函数
        def on_beta_checkbox_changed(state):
            is_checked = (state == 2)
            global_config.get_app_config().receive_beta_update = is_checked

            if is_checked:
                notification_manager.show_warning(
                    "测试版可能包含不稳定功能,可能影响正常使用",
                    "测试版更新已启用"
                )
            else:
                notification_manager.show_warning(
                    "您将只接收稳定版本的更新",
                    "测试版更新已关闭"
                )

            global_config.save_all_configs()

        def on_auto_check_changed(state):
            is_checked = (state == 2)
            global_config.get_app_config().auto_check_update = is_checked
            global_config.save_all_configs()

            if is_checked:
                notification_manager.show_success(
                    "应用将在启动时自动检查更新",
                    "自动更新已启用"
                )
            else:
                notification_manager.show_info(
                    "您需要手动检查更新",
                    "自动更新已关闭"
                )

        # 连接信号与槽
        beta_updates.stateChanged.connect(on_beta_checkbox_changed)
        auto_check.stateChanged.connect(on_auto_check_changed)

        update_row.addWidget(auto_check)
        update_row.addWidget(beta_updates)
        update_row.addStretch()
        update_row.addWidget(self.check_button)

        layout.addLayout(update_row)

        # 设置更新源部分
        source_row = QHBoxLayout()
        update_source_label = QLabel("更新源:")
        update_source_label.setSizePolicy(QSizePolicy.Fixed, QSizePolicy.Fixed)

        self.update_source_combo = NoWheelComboBox()
        self.update_source_combo.addItem("github")
        self.update_source_combo.addItem("Mirror酱")
        self.update_source_combo.setObjectName("update_source_combo")

        # 根据当前配置设置默认值
        current_update_method = global_config.get_app_config().update_method
        self.update_source_combo.setCurrentText("Mirror酱" if current_update_method == "MirrorChyan" else "github")

        source_row.addWidget(update_source_label)
        source_row.addWidget(self.update_source_combo)
        source_row.addStretch()

        layout.addLayout(source_row)

        # CDK 输入区域
        layout.addSpacing(15)
        self.cdk_container = QWidget()
        self.cdk_stack = QStackedLayout(self.cdk_container)

        # Page 0：包含CDK输入行
        cdk_page = QWidget()
        cdk_layout = QVBoxLayout(cdk_page)
        cdk_layout.setContentsMargins(0, 0, 0, 0)

        # 创建CDK输入行
        cdk_row = QHBoxLayout()
        cdk_label = QLabel("mirror酱 CDK:")
        cdk_input = QLineEdit()
        cdk_input.setEchoMode(QLineEdit.Password)
        save_button = QPushButton("保存密钥")
        save_button.setObjectName("primaryButton")

        # 尝试获取已有的CDK值
        try:
            current_cdk = global_config.get_app_config().CDK
            if current_cdk:
                cdk_input.setText(current_cdk)
        except:
            pass

        cdk_row.addWidget(cdk_label)
        cdk_row.addWidget(cdk_input, 1)
        cdk_row.addWidget(save_button)
        cdk_layout.addLayout(cdk_row)

        # Page 1：空白占位页面
        placeholder_page = QWidget()

        # 将两个页面添加到stacked布局中
        self.cdk_stack.addWidget(cdk_page)
        self.cdk_stack.addWidget(placeholder_page)

        # 默认根据更新源显示对应页面
        self.cdk_stack.setCurrentIndex(0 if self.update_source_combo.currentText() == "Mirror酱" else 1)

        layout.addWidget(self.cdk_container)

        # 定义保存CDK功能的槽函数
        def save_cdk():
            cdk_text = cdk_input.text()
            if not cdk_text:
                notification_manager.show_warning(
                    "请输入有效的密钥",
                    "密钥为空"
                )
                return

            global_config.get_app_config().CDK = cdk_text
            global_config.save_all_configs()

            # 显示保存成功通知
            notification_manager.show_success(
                "密钥已成功保存到配置文件",
                "保存成功"
            )

        save_button.clicked.connect(save_cdk)
        cdk_input.returnPressed.connect(save_cdk)

        # 定义更新源改变时的槽函数
        def update_source_changed(new_text):
            is_mirror = (new_text == "Mirror酱")
            self.cdk_stack.setCurrentIndex(0 if is_mirror else 1)
            global_config.get_app_config().update_method = "MirrorChyan" if is_mirror else "github"

            # 显示更新源切换通知
            if is_mirror:
                notification_manager.show_info(
                    "已切换到 Mirror酱 更新源，请确保已配置有效的CDK",
                    "更新源已切换"
                )
            else:
                notification_manager.show_info(
                    "已切换到 GitHub 官方更新源",
                    "更新源已切换"
                )

            global_config.save_all_configs()

        self.update_source_combo.currentTextChanged.connect(update_source_changed)

    def check_app_update(self):
        """检查主程序更新"""
        # 禁用按钮并更改文本
        self.check_button.setEnabled(False)
        self.check_button.setText("检查中...")

        # 显示检查中的通知
        notification_manager.show_info(
            "正在检查最新版本...",
            "检查更新"
        )

        # 创建并启动检查线程
        self.update_checker_thread = AppUpdateChecker()
        self.update_checker_thread.update_found.connect(self.handle_update_found)
        self.update_checker_thread.update_not_found.connect(self.handle_update_not_found)
        self.update_checker_thread.check_failed.connect(self.handle_check_failed)
        self.update_checker_thread.start()

    def handle_update_found(self, latest_version, current_version, download_url):
        """处理发现更新"""
        # 恢复按钮
        self.check_button.setEnabled(True)
        self.check_button.setText("立即检查更新")

        # 显示发现新版本的通知
        notification_manager.show_success(
            f"发现新版本 {latest_version}！当前版本：{current_version}",
            "有可用更新"
        )

        # 显示更新对话框（保留用户确认）
        reply = QMessageBox.question(
            self,
            "发现新版本",
            f"发现新版本 {latest_version}！\n"
            f"当前版本：{current_version}\n\n"
            f"是否立即下载并安装更新？\n"
            f"注意：更新将需要重启应用程序。",
            QMessageBox.Yes | QMessageBox.No,
            QMessageBox.Yes
        )

        if reply == QMessageBox.Yes:
            self.download_and_install_update(download_url, latest_version)

    def handle_update_not_found(self):
        """处理未发现更新"""
        self.check_button.setEnabled(True)
        self.check_button.setText("立即检查更新")

        # 获取当前版本
        current_version = self.update_checker_thread.get_current_version()

        # 显示通知而不是对话框
        notification_manager.show_info(
            f"您的应用程序已是最新版本（{current_version}）",
            "无可用更新"
        )

    def handle_check_failed(self, error_message):
        """处理检查失败"""
        self.check_button.setEnabled(True)
        self.check_button.setText("立即检查更新")

        # 显示错误通知而不是对话框
        notification_manager.show_error(
            f"无法检查更新：{error_message}",
            "检查更新失败"
        )

    def download_and_install_update(self, download_url, version):
        """下载并安装更新"""
        # 显示开始下载的通知
        notification_manager.show_info(
            f"正在下载版本 {version}...",
            "开始下载"
        )

        # 创建进度对话框
        self.progress_dialog = QProgressDialog("正在下载更新...", "取消", 0, 100, self)
        self.progress_dialog.setWindowTitle("下载更新")
        self.progress_dialog.setWindowModality(Qt.WindowModal)
        self.progress_dialog.show()

        # 创建临时目录
        temp_dir = Path("assets/temp")
        temp_dir.mkdir(parents=True, exist_ok=True)

        # 创建下载线程
        self.download_thread = UpdateDownloader(
            "MFWPH主程序",
            download_url,
            temp_dir,
            version=version
        )

        # 连接信号
        self.download_thread.progress_updated.connect(self.update_download_progress)
        self.download_thread.download_completed.connect(self.handle_download_completed)
        self.download_thread.download_failed.connect(self.handle_download_failed)

        # 连接取消按钮
        self.progress_dialog.canceled.connect(self.download_thread.cancel)

        # 启动下载
        self.download_thread.start()

    def update_download_progress(self, resource_name, progress, speed):
        """更新下载进度"""
        self.progress_dialog.setValue(int(progress))
        self.progress_dialog.setLabelText(f"正在下载更新... {int(progress)}% ({speed:.2f} MB/s)")

    def handle_download_completed(self, resource_name, file_path, data):
        """处理下载完成"""
        self.progress_dialog.close()

        # 显示下载完成通知
        notification_manager.show_success(
            "更新文件下载完成",
            "下载成功"
        )

        # 显示安装确认（保留用户确认）
        reply = QMessageBox.question(
            self,
            "下载完成",
            "更新已下载完成。\n\n"
            "安装更新将需要重启应用程序。\n"
            "是否立即安装？",
            QMessageBox.Yes | QMessageBox.No,
            QMessageBox.Yes
        )

        if reply == QMessageBox.Yes:
            # 使用独立更新程序安装
            try:
                self.installer._launch_updater(file_path, "full")
                notification_manager.show_info(
                    "更新程序已启动，应用程序将自动重启以完成更新",
                    "正在更新"
                )
                # 延迟后退出应用
                QTimer.singleShot(1000, QCoreApplication.quit)
            except Exception as e:
                notification_manager.show_error(
                    f"无法启动更新程序：{str(e)}",
                    "更新失败"
                )

    def handle_download_failed(self, resource_name, error):
        """处理下载失败"""
        self.progress_dialog.close()
        notification_manager.show_error(
            f"更新下载失败：{error}",
            "下载失败"
        )

    def handle_restart_required(self):
        """处理需要重启的情况"""
        notification_manager.show_info(
            "应用程序将在几秒后重启",
            "需要重启"
        )
        QTimer.singleShot(100, QCoreApplication.quit)

    def create_about_section(self):
        """创建"关于我们"页面，展示应用、项目信息及鸣谢内容"""
        layout = self.create_section("关于我们")

        app_info_row = QHBoxLayout()

        # Logo展示
        logo_label = QLabel()
        try:
            logo_pixmap = QPixmap("assets/icons/app/logo.png")
            logo_label.setPixmap(logo_pixmap.scaled(48, 48, Qt.KeepAspectRatio, Qt.SmoothTransformation))
        except Exception as e:
            logo_label.setText("MFWPH")
            logo_label.setFont(QFont("Arial", 16, QFont.Bold))
        logo_label.setFixedSize(50, 50)
        app_info_row.addWidget(logo_label)

        # 获取版本信息
        version_info = self.get_version_info()

        # 应用名称及版本
        app_info = QLabel(f"<b>MFWPH</b> - MaaFramework Project Helper<br>版本 {version_info}")
        app_info.setObjectName("infoLabel")
        app_info_row.addWidget(app_info)
        app_info_row.addStretch()

        # GitHub链接
        github_link = QLabel("<a href='https://github.com/TanyaShue/MFWPH'>访问项目 GitHub</a>")
        github_link.setOpenExternalLinks(True)
        github_link.setCursor(Qt.PointingHandCursor)
        app_info_row.addWidget(github_link)

        layout.addLayout(app_info_row)
        layout.addSpacing(10)

        proj_info_label = QLabel("<b>项目信息</b>")
        proj_info_label.setObjectName("infoLabel")
        layout.addWidget(proj_info_label)

        proj_info_desc = QLabel(
            "本项目基于开源的 <a href='https://github.com/MaaAssistantArknights/MaaFramework'>MaaFramework</a> 框架，旨在辅助自动化脚本的开发与管理。"
        )
        proj_info_desc.setOpenExternalLinks(True)
        proj_info_desc.setObjectName("infoText")
        proj_info_desc.setWordWrap(True)
        layout.addWidget(proj_info_desc)
        layout.addSpacing(15)

        thanks_label = QLabel("<b>开源组件与鸣谢</b>")
        thanks_label.setObjectName("infoLabel")
        layout.addWidget(thanks_label)

        thanks_text = QLabel(
            "感谢以下开源项目为本项目提供支持：<br>"
            "• <a href='https://pypi.org/project/PySide6/'>PySide6</a><br>"
            "• <a href='https://opencv.org/'>OpenCV</a>"
        )
        thanks_text.setOpenExternalLinks(True)
        thanks_text.setObjectName("infoText")
        thanks_text.setWordWrap(True)
        layout.addWidget(thanks_text)
        layout.addSpacing(15)

        copyright_label = QLabel(
            "© 2025 MFWPH 团队<br>"
            "本软件遵循 <a href='https://opensource.org/licenses/MIT'>MIT 许可证</a> 进行发布。"
        )
        copyright_label.setOpenExternalLinks(True)
        copyright_label.setObjectName("infoText")
        copyright_label.setAlignment(Qt.AlignCenter)
        layout.addWidget(copyright_label)

        return layout

    def get_version_info(self):
        """从versioninfo.txt文件中获取版本信息"""
        if getattr(sys, 'frozen', False):
            base_path = sys._MEIPASS if hasattr(sys, '_MEIPASS') else os.path.dirname(sys.executable)
        else:
            base_path = os.getcwd()

        version_file_path = os.path.join(base_path, 'versioninfo.txt')

        try:
            if os.path.exists(version_file_path):
                with open(version_file_path, 'r', encoding='utf-8') as f:
                    for line in f:
                        line = line.strip()
                        if line.startswith('version='):
                            version = line.split('=', 1)[1]
                            return version
        except Exception as e:
            print(f"读取版本信息失败: {e}")

        return "未知版本"

    def scroll_to_section(self, index):
        """Scroll to the selected section"""
        if index < 0 or index >= len(self.sections):
            return

        section_title = self.categories_widget.item(index).text()
        if section_title in self.sections:
            section = self.sections[section_title]
            self.scroll_area.ensureWidgetVisible(section)

    def toggle_theme(self, index):
        """Toggle between light and dark themes"""
        old_theme = self.current_theme
        if index == 0:
            self.theme_manager.apply_theme("light")
            self.current_theme = "light"
        else:
            self.theme_manager.apply_theme("dark")
            self.current_theme = "dark"

        # 显示主题切换通知
        if old_theme != self.current_theme:
            theme_name = "明亮主题" if self.current_theme == "light" else "深色主题"
            notification_manager.show_success(
                f"界面已切换到{theme_name}",
                "主题已更改"
            )

            # 如果切换到深色主题，显示实验性警告
            if self.current_theme == "dark":
                notification_manager.show_warning(
                    "深色主题仍在开发中，部分界面可能显示不正常",
                    "实验性功能"
                )

    def update_source_changed(self, text):
        """处理更新源变更"""
        if text == "Mirror酱":
            global_config.get_app_config().update_method = "MirrorChyan"
        else:
            global_config.get_app_config().update_method = "github"
        global_config.save_all_configs()

    def create_developer_section(self):
        """创建开发者选项部分"""
        layout = self.create_section("开发者选项")

        # Debug mode toggle
        debug_row = QHBoxLayout()
        debug_label = QLabel("调试模式")
        debug_label.setObjectName("infoLabel")

        self.debug_checkbox = QCheckBox("启用调试日志")

        # 从配置初始化调试模式状态
        try:
            debug_enabled = global_config.app_config.debug_model
            if not isinstance(debug_enabled, bool):
                debug_enabled = False
            self.debug_checkbox.setChecked(debug_enabled)
        except AttributeError:
            # 如果属性不存在，默认为False
            self.debug_checkbox.setChecked(False)
            # 同时设置默认值
            try:
                global_config.app_config.debug_model = False
                global_config.save_all_configs()
            except:
                pass

        # 连接状态改变信号
        self.debug_checkbox.stateChanged.connect(self.on_debug_changed)

        debug_row.addWidget(debug_label)
        debug_row.addWidget(self.debug_checkbox)
        debug_row.addStretch()

        layout.addLayout(debug_row)

        # 警告文本 - 现在仅作为静态提示
        warning = QLabel("⚠️ 注意：启用调试模式可能会影响应用性能并生成大量日志文件")
        warning.setObjectName("warningText")
        warning.setStyleSheet("color: #E6A700; font-size: 12px;")
        warning.setWordWrap(True)
        layout.addWidget(warning)

        # 添加间距
        layout.addSpacing(10)

    def on_debug_changed(self, state):
        """处理调试模式切换"""
        is_enabled = (state == 2)  # Qt.Checked = 2

        try:
            # 更新配置值
            global_config.app_config.debug_model = is_enabled

            # 保存配置
            global_config.save_all_configs()

            # 可选：立即应用调试设置到日志管理器
            if hasattr(log_manager, 'set_debug_mode'):
                log_manager.set_debug_mode(is_enabled)

            # 使用通知管理器显示状态
            if is_enabled:
                notification_manager.show_warning(
                    "调试模式已启用，将生成详细的调试日志。这可能会影响应用性能。",
                    "调试模式已启用"
                )
            else:
                notification_manager.show_info(
                    "调试模式已关闭",
                    "调试模式已关闭"
                )

        except Exception as e:
            logger.error(f"切换调试模式时出错: {e}")
            # 恢复复选框状态
            self.debug_checkbox.setChecked(not is_enabled)
            notification_manager.show_error(
                "调试模式切换失败，请重试",
                "操作失败"
            )<|MERGE_RESOLUTION|>--- conflicted
+++ resolved
@@ -17,13 +17,7 @@
 from app.utils.theme_manager import theme_manager
 from app.utils.update_check import UpdateDownloader
 from app.utils.update_install import UpdateInstaller
-<<<<<<< HEAD
-from app.widgets.no_wheel_ComboBox import NoWheelComboBox
-# 导入通知管理器
-from app.utils.notification_manager import notification_manager
-=======
 from app.components.no_wheel_ComboBox import NoWheelComboBox
->>>>>>> d7610019
 
 logger = log_manager.get_app_logger()
 
@@ -138,7 +132,7 @@
 
         # Add categories
         categories = [
-            "界面设置", "更新设置", "开发者选项", "关于我们"
+            "界面设置", "更新设置", "关于我们"
         ]
 
         for category in categories:
@@ -169,7 +163,6 @@
         # Create sections
         self.create_interface_section()
         self.create_update_section()
-        self.create_developer_section()
         self.create_about_section()
 
         # Add a spacer at the end
@@ -268,6 +261,19 @@
         """创建更新设置的界面区域"""
         layout = self.create_section("更新设置")
 
+        # 创建一个公共的状态标签，用于显示各种消息
+        self.status_label = QLabel("")
+        self.status_label.setObjectName("hintText")
+        self.status_label.setMinimumHeight(20)
+
+        # 添加设置警告和清除警告的辅助方法
+        def set_warning_message(message):
+            self.status_label.setText(message)
+            self.status_label.setStyleSheet("color: #E6A700; font-weight: bold;")
+
+        def clear_message():
+            self.status_label.setText("")
+            self.status_label.setStyleSheet("")
 
         # 第一行：自动检查更新、测试版更新及立即检查按钮
         update_row = QHBoxLayout()
@@ -297,39 +303,24 @@
 
         beta_updates.setChecked(receive_beta)
 
+        if receive_beta:
+            set_warning_message("测试版可能包含不稳定功能，可能影响正常使用")
+
         # 定义复选框状态变化的处理函数
         def on_beta_checkbox_changed(state):
             is_checked = (state == 2)
             global_config.get_app_config().receive_beta_update = is_checked
 
             if is_checked:
-                notification_manager.show_warning(
-                    "测试版可能包含不稳定功能,可能影响正常使用",
-                    "测试版更新已启用"
-                )
+                set_warning_message("测试版可能包含不稳定功能，可能影响正常使用")
             else:
-                notification_manager.show_warning(
-                    "您将只接收稳定版本的更新",
-                    "测试版更新已关闭"
-                )
+                clear_message()
 
             global_config.save_all_configs()
 
         def on_auto_check_changed(state):
-            is_checked = (state == 2)
-            global_config.get_app_config().auto_check_update = is_checked
+            global_config.get_app_config().auto_check_update = (state == 2)
             global_config.save_all_configs()
-
-            if is_checked:
-                notification_manager.show_success(
-                    "应用将在启动时自动检查更新",
-                    "自动更新已启用"
-                )
-            else:
-                notification_manager.show_info(
-                    "您需要手动检查更新",
-                    "自动更新已关闭"
-                )
 
         # 连接信号与槽
         beta_updates.stateChanged.connect(on_beta_checkbox_changed)
@@ -341,6 +332,12 @@
         update_row.addWidget(self.check_button)
 
         layout.addLayout(update_row)
+
+        # 添加状态标签到布局
+        status_row = QHBoxLayout()
+        status_row.addWidget(self.status_label)
+        status_row.addStretch()
+        layout.addLayout(status_row)
 
         # 设置更新源部分
         source_row = QHBoxLayout()
@@ -407,22 +404,21 @@
 
         # 定义保存CDK功能的槽函数
         def save_cdk():
-            cdk_text = cdk_input.text()
-            if not cdk_text:
-                notification_manager.show_warning(
-                    "请输入有效的密钥",
-                    "密钥为空"
-                )
-                return
-
-            global_config.get_app_config().CDK = cdk_text
+            global_config.get_app_config().CDK = cdk_input.text()
             global_config.save_all_configs()
 
-            # 显示保存成功通知
-            notification_manager.show_success(
-                "密钥已成功保存到配置文件",
-                "保存成功"
-            )
+            # 临时显示保存成功消息
+            self.status_label.setText("密钥保存成功!")
+            self.status_label.setStyleSheet("color: #28a745; font-weight: bold;")
+
+            # 3秒后恢复之前的状态
+            def restore_previous_state():
+                if beta_updates.isChecked():
+                    set_warning_message("测试版可能包含不稳定功能，可能影响正常使用")
+                else:
+                    clear_message()
+
+            QTimer.singleShot(3000, restore_previous_state)
 
         save_button.clicked.connect(save_cdk)
         cdk_input.returnPressed.connect(save_cdk)
@@ -433,17 +429,9 @@
             self.cdk_stack.setCurrentIndex(0 if is_mirror else 1)
             global_config.get_app_config().update_method = "MirrorChyan" if is_mirror else "github"
 
-            # 显示更新源切换通知
-            if is_mirror:
-                notification_manager.show_info(
-                    "已切换到 Mirror酱 更新源，请确保已配置有效的CDK",
-                    "更新源已切换"
-                )
-            else:
-                notification_manager.show_info(
-                    "已切换到 GitHub 官方更新源",
-                    "更新源已切换"
-                )
+            # 确保beta警告的状态正确
+            if beta_updates.isChecked():
+                set_warning_message("测试版可能包含不稳定功能，可能影响正常使用")
 
             global_config.save_all_configs()
 
@@ -454,12 +442,6 @@
         # 禁用按钮并更改文本
         self.check_button.setEnabled(False)
         self.check_button.setText("检查中...")
-
-        # 显示检查中的通知
-        notification_manager.show_info(
-            "正在检查最新版本...",
-            "检查更新"
-        )
 
         # 创建并启动检查线程
         self.update_checker_thread = AppUpdateChecker()
@@ -474,13 +456,7 @@
         self.check_button.setEnabled(True)
         self.check_button.setText("立即检查更新")
 
-        # 显示发现新版本的通知
-        notification_manager.show_success(
-            f"发现新版本 {latest_version}！当前版本：{current_version}",
-            "有可用更新"
-        )
-
-        # 显示更新对话框（保留用户确认）
+        # 显示更新对话框
         reply = QMessageBox.question(
             self,
             "发现新版本",
@@ -500,13 +476,12 @@
         self.check_button.setEnabled(True)
         self.check_button.setText("立即检查更新")
 
-        # 获取当前版本
+        # 显示当前版本信息
         current_version = self.update_checker_thread.get_current_version()
-
-        # 显示通知而不是对话框
-        notification_manager.show_info(
-            f"您的应用程序已是最新版本（{current_version}）",
-            "无可用更新"
+        QMessageBox.information(
+            self,
+            "检查更新",
+            f"您的应用程序已是最新版本！\n当前版本：{current_version}"
         )
 
     def handle_check_failed(self, error_message):
@@ -514,20 +489,14 @@
         self.check_button.setEnabled(True)
         self.check_button.setText("立即检查更新")
 
-        # 显示错误通知而不是对话框
-        notification_manager.show_error(
-            f"无法检查更新：{error_message}",
-            "检查更新失败"
+        QMessageBox.warning(
+            self,
+            "检查更新失败",
+            f"无法检查更新：\n{error_message}"
         )
 
     def download_and_install_update(self, download_url, version):
         """下载并安装更新"""
-        # 显示开始下载的通知
-        notification_manager.show_info(
-            f"正在下载版本 {version}...",
-            "开始下载"
-        )
-
         # 创建进度对话框
         self.progress_dialog = QProgressDialog("正在下载更新...", "取消", 0, 100, self)
         self.progress_dialog.setWindowTitle("下载更新")
@@ -566,13 +535,7 @@
         """处理下载完成"""
         self.progress_dialog.close()
 
-        # 显示下载完成通知
-        notification_manager.show_success(
-            "更新文件下载完成",
-            "下载成功"
-        )
-
-        # 显示安装确认（保留用户确认）
+        # 显示安装确认
         reply = QMessageBox.question(
             self,
             "下载完成",
@@ -587,32 +550,31 @@
             # 使用独立更新程序安装
             try:
                 self.installer._launch_updater(file_path, "full")
-                notification_manager.show_info(
-                    "更新程序已启动，应用程序将自动重启以完成更新",
-                    "正在更新"
+                QMessageBox.information(
+                    self,
+                    "正在更新",
+                    "更新程序已启动，应用程序将自动重启以完成更新。"
                 )
                 # 延迟后退出应用
                 QTimer.singleShot(1000, QCoreApplication.quit)
             except Exception as e:
-                notification_manager.show_error(
-                    f"无法启动更新程序：{str(e)}",
-                    "更新失败"
+                QMessageBox.critical(
+                    self,
+                    "更新失败",
+                    f"无法启动更新程序：\n{str(e)}"
                 )
 
     def handle_download_failed(self, resource_name, error):
         """处理下载失败"""
         self.progress_dialog.close()
-        notification_manager.show_error(
-            f"更新下载失败：{error}",
-            "下载失败"
+        QMessageBox.critical(
+            self,
+            "下载失败",
+            f"更新下载失败：\n{error}"
         )
 
     def handle_restart_required(self):
         """处理需要重启的情况"""
-        notification_manager.show_info(
-            "应用程序将在几秒后重启",
-            "需要重启"
-        )
         QTimer.singleShot(100, QCoreApplication.quit)
 
     def create_about_section(self):
@@ -723,7 +685,6 @@
 
     def toggle_theme(self, index):
         """Toggle between light and dark themes"""
-        old_theme = self.current_theme
         if index == 0:
             self.theme_manager.apply_theme("light")
             self.current_theme = "light"
@@ -731,107 +692,10 @@
             self.theme_manager.apply_theme("dark")
             self.current_theme = "dark"
 
-        # 显示主题切换通知
-        if old_theme != self.current_theme:
-            theme_name = "明亮主题" if self.current_theme == "light" else "深色主题"
-            notification_manager.show_success(
-                f"界面已切换到{theme_name}",
-                "主题已更改"
-            )
-
-            # 如果切换到深色主题，显示实验性警告
-            if self.current_theme == "dark":
-                notification_manager.show_warning(
-                    "深色主题仍在开发中，部分界面可能显示不正常",
-                    "实验性功能"
-                )
-
     def update_source_changed(self, text):
         """处理更新源变更"""
         if text == "Mirror酱":
             global_config.get_app_config().update_method = "MirrorChyan"
         else:
             global_config.get_app_config().update_method = "github"
-        global_config.save_all_configs()
-
-    def create_developer_section(self):
-        """创建开发者选项部分"""
-        layout = self.create_section("开发者选项")
-
-        # Debug mode toggle
-        debug_row = QHBoxLayout()
-        debug_label = QLabel("调试模式")
-        debug_label.setObjectName("infoLabel")
-
-        self.debug_checkbox = QCheckBox("启用调试日志")
-
-        # 从配置初始化调试模式状态
-        try:
-            debug_enabled = global_config.app_config.debug_model
-            if not isinstance(debug_enabled, bool):
-                debug_enabled = False
-            self.debug_checkbox.setChecked(debug_enabled)
-        except AttributeError:
-            # 如果属性不存在，默认为False
-            self.debug_checkbox.setChecked(False)
-            # 同时设置默认值
-            try:
-                global_config.app_config.debug_model = False
-                global_config.save_all_configs()
-            except:
-                pass
-
-        # 连接状态改变信号
-        self.debug_checkbox.stateChanged.connect(self.on_debug_changed)
-
-        debug_row.addWidget(debug_label)
-        debug_row.addWidget(self.debug_checkbox)
-        debug_row.addStretch()
-
-        layout.addLayout(debug_row)
-
-        # 警告文本 - 现在仅作为静态提示
-        warning = QLabel("⚠️ 注意：启用调试模式可能会影响应用性能并生成大量日志文件")
-        warning.setObjectName("warningText")
-        warning.setStyleSheet("color: #E6A700; font-size: 12px;")
-        warning.setWordWrap(True)
-        layout.addWidget(warning)
-
-        # 添加间距
-        layout.addSpacing(10)
-
-    def on_debug_changed(self, state):
-        """处理调试模式切换"""
-        is_enabled = (state == 2)  # Qt.Checked = 2
-
-        try:
-            # 更新配置值
-            global_config.app_config.debug_model = is_enabled
-
-            # 保存配置
-            global_config.save_all_configs()
-
-            # 可选：立即应用调试设置到日志管理器
-            if hasattr(log_manager, 'set_debug_mode'):
-                log_manager.set_debug_mode(is_enabled)
-
-            # 使用通知管理器显示状态
-            if is_enabled:
-                notification_manager.show_warning(
-                    "调试模式已启用，将生成详细的调试日志。这可能会影响应用性能。",
-                    "调试模式已启用"
-                )
-            else:
-                notification_manager.show_info(
-                    "调试模式已关闭",
-                    "调试模式已关闭"
-                )
-
-        except Exception as e:
-            logger.error(f"切换调试模式时出错: {e}")
-            # 恢复复选框状态
-            self.debug_checkbox.setChecked(not is_enabled)
-            notification_manager.show_error(
-                "调试模式切换失败，请重试",
-                "操作失败"
-            )+        global_config.save_all_configs()